--- conflicted
+++ resolved
@@ -42,12 +42,8 @@
 #include "xray_x86_64.inc"
 #elif defined(__powerpc64__)
 #include "xray_powerpc64.inc"
-<<<<<<< HEAD
-#elif defined(__arm__) || defined(__aarch64__) || defined(__mips__) || defined(__riscv__)
-=======
-#elif defined(__arm__) || defined(__aarch64__) || defined(__mips__) ||         \
+#elif defined(__arm__) || defined(__aarch64__) || defined(__mips__) || defined(__riscv__) || \
     defined(__hexagon__)
->>>>>>> 4d58d1d5
 // Emulated TSC.
 // There is no instruction like RDTSCP in user mode on ARM. ARM's CP15 does
 //   not have a constant frequency like TSC on x86(_64), it may go faster
